--- conflicted
+++ resolved
@@ -29,13 +29,9 @@
 [dev-dependencies]
 assert_matches = "1.5"
 blake2 = "0.10.4"
-<<<<<<< HEAD
 reqwest = { version = "0.11", features = ["json"]}
 wasmcloud-test-util = { git = "https://github.com/wasmcloud/wasmcloud-test", branch = "fix/bindgen" }
-=======
-reqwest = { version = "0.11", default-features = false, features = ["json", "rustls-tls"]}
-wasmcloud-test-util = "0.6.4"
->>>>>>> 260af679
+
 
 [lib]
 name = "wasmcloud_provider_httpserver"
