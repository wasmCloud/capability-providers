--- conflicted
+++ resolved
@@ -7,12 +7,8 @@
     - "PROVIDER/**"
   pull_request:
     branches: [ main ]
-<<<<<<< HEAD
     paths:
-    - "PROVIDER/*"
-=======
     - "PROVIDER/**"
->>>>>>> c3ce5d60
 
 env:
   CARGO_TERM_COLOR: always
