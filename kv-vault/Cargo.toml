[package]
name = "wasmcloud-provider-kv-vault"
description = "Hashicorp Vault capability provider for the wasmcloud KeyValue capability contract wasmcloud:keyvalue"
authors = [ "wasmcloud Team" ]
version = "0.1.2"
edition = "2021"
readme = "README.md"
repository = "https://github.com/wasmcloud/capability-providers"
publish = false

[dependencies]
async-trait = "0.1"
atty = "0.2"
serde = {version = "1.0", features = ["derive"] }
serde_json = "1.0"
thiserror = "1.0"
tokio = { version = "1", features = ["sync", "rt"] }
<<<<<<< HEAD
vaultrs = "0.6.0"
=======
tracing = "0.1"
tracing-subscriber = { version = "0.3", features = ["env-filter"] }
vaultrs = "0.5.4"
>>>>>>> 56d4034b
wasmbus-rpc = "0.8.2"

# test dependencies
[dev-dependencies]
rand = "0.8"
env_logger = "0.9"
wasmcloud-test-util = "0.3.1"

[build-dependencies]
# for local code generation of wasmbus-interface-keyvalue
weld-codegen = "0.4.2"

[lib]
name = "kv_vault_lib"
path = "src/lib.rs"

[[bin]]
name = "kv-vault"
path = "src/main.rs"<|MERGE_RESOLUTION|>--- conflicted
+++ resolved
@@ -15,13 +15,9 @@
 serde_json = "1.0"
 thiserror = "1.0"
 tokio = { version = "1", features = ["sync", "rt"] }
-<<<<<<< HEAD
-vaultrs = "0.6.0"
-=======
 tracing = "0.1"
 tracing-subscriber = { version = "0.3", features = ["env-filter"] }
-vaultrs = "0.5.4"
->>>>>>> 56d4034b
+vaultrs = "0.6.0"
 wasmbus-rpc = "0.8.2"
 
 # test dependencies
